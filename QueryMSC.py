--- conflicted
+++ resolved
@@ -129,50 +129,24 @@
 
             # construct query table
             session = self.session
-            query = session.query(func.percentile_cont(0.025)
+            query = session.query(func.percentile_cont(0.025) \
                                   .within_group(Obs.datum.asc()).label("temp"),
-                                  func.min(Obs.time).label("time_min"),
-                                  func.max(Obs.time).label("time_max"),
-                                  History.lat,
-                                  History.lon,
-                                  History.elevation,
-                                  History.id,
-                                  )
+                                                func.min(Obs.time).label("time_min"),
+                                                func.max(Obs.time).label("time_max"),
+                                                History.lat,
+                                                History.lon,
+                                                History.station_id)
 
             # filter query
             query = query.group_by(History.lat, History.lon, History.id) \
-                .filter(and_(Obs.time >= self.start_time,
-                             Obs.time <= self.end_time)) \
-                .filter(func.extract("month", Obs.time) == self.month) \
-                .filter(and_(Variable.standard_name == 'air_temperature',
-                             Variable.id == 1510)) \
-                .filter(Obs.datum != 0.0) \
-                .join(History)
-
+                         .having(and_(func.max(Obs.time)>=end_time, func.min(Obs.time)<=start_time)) \
+                         .filter(and_(Obs.time>=self.start_time, Obs.time<=self.end_time)) \
+                         .filter(func.extract("month", Obs.time)==month) \
+                         .filter(and_(Variable.standard_name == 'air_temperature',
+                                      Variable.id == 1510)) \
+                         .filter(Obs.datum!=0.0) \
+                         .join(History) # join History to query
             return query
-
-<<<<<<< HEAD
-=======
-        # construct query table
-        session = self.session
-        query = session.query(func.percentile_cont(0.025) \
-                              .within_group(Obs.datum.asc()).label("temp"),
-                                            func.min(Obs.time).label("time_min"),
-                                            func.max(Obs.time).label("time_max"),
-                                            History.lat,
-                                            History.lon,
-                                            History.station_id)
-
-        # filter query
-        query = query.group_by(History.lat, History.lon, History.id) \                              .having(and_(func.max(Obs.time)>=end_time, func.min(Obs.time)<=start_time)) \
-                     .filter(and_(Obs.time>=self.start_time, Obs.time<=self.end_time)) \
-                     .filter(func.extract("month", Obs.time)==month) \
-                     .filter(and_(Variable.standard_name == 'air_temperature',
-                                  Variable.id == 1510)) \
-                     .filter(Obs.datum!=0.0) \
-                     .join(History) # join History to query
-        return query
->>>>>>> df883e8b
 
     def design_temp_1(self):
         """A query to get the 1st percentile of a given month across
